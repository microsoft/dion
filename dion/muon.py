--- conflicted
+++ resolved
@@ -532,46 +532,6 @@
     )
 
 
-<<<<<<< HEAD
-def adamw_update_foreach_async(
-    X: List[Tensor],  # Model weights (modified in place)
-    G: List[Tensor],  # Gradient
-    M: List[Tensor],  # Momentum buffer (modified in place)
-    V: List[Tensor],  # Variance buffer (modified in place)
-    lr: Tensor,  # Learning rate (scalar tensor)
-    beta1: Tensor,  # Beta 1 (scalar tensor)
-    beta2: Tensor,  # Beta 2 (scalar tensor)
-    weight_decay: Tensor,  # Weight decay (scalar tensor)
-    step: int,
-    epsilon: float,
-    cautious_wd: bool = False,
-) -> Generator[None, None, None]:
-    """
-    Async wrapper around foreach AdamW update.
-    """
-    adamw_update_foreach(X, G, M, V, lr, beta1, beta2, weight_decay, step, epsilon, cautious_wd)
-    yield
-
-
-def lion_update_foreach_async(
-    X: List[Tensor],  # Model weights (modified in place)
-    G: List[Tensor],  # Gradient
-    M: List[Tensor],  # Momentum buffer (modified in place)
-    lr: Tensor,  # Learning rate (scalar tensor)
-    beta1: Tensor,  # Beta 1 (scalar tensor)
-    beta2: Tensor,  # Beta 2 (scalar tensor)
-    weight_decay: Tensor,  # Weight decay (scalar tensor)
-    cautious_wd: bool = False,
-) -> Generator[None, None, None]:
-    """
-    Async wrapper around foreach Lion update.
-    """
-    lion_update_foreach(X, G, M, lr, beta1, beta2, weight_decay, cautious_wd)
-    yield
-
-
-=======
->>>>>>> 5ca6fa5c
 @torch.compile(fullgraph=True)
 def muon_update_pre_orthogonalize(
     G: List[Tensor],
